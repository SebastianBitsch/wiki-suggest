.env
<<<<<<< HEAD
.venv
/logs
=======
>>>>>>> 26139436
__pycache__
wiki_suggests.egg-info

data
private
.vscode

*.sh<|MERGE_RESOLUTION|>--- conflicted
+++ resolved
@@ -1,9 +1,8 @@
 .env
-<<<<<<< HEAD
+
 .venv
 /logs
-=======
->>>>>>> 26139436
+
 __pycache__
 wiki_suggests.egg-info
 
